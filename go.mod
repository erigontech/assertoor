module github.com/ethpandaops/assertoor

go 1.22
<<<<<<< HEAD

toolchain go1.22.4
=======
>>>>>>> b6af8e6b

require (
	github.com/attestantio/go-eth2-client v0.21.10
	github.com/donovanhide/eventsource v0.0.0-20210830082556-c59027999da0
	github.com/ethereum/go-ethereum v1.14.8
	github.com/ethpandaops/ethwallclock v0.3.0
	github.com/gorhill/cronexpr v0.0.0-20180427100037-88b0669f7d75
	github.com/gorilla/mux v1.8.1
	github.com/herumi/bls-eth-go-binary v1.35.0
	github.com/holiman/uint256 v1.3.1
	github.com/itchyny/gojq v0.12.16
	github.com/juliangruber/go-intersect v1.1.0
	github.com/mashingan/smapping v0.1.19
	github.com/prometheus/client_golang v1.20.0
	github.com/protolambda/zrnt v0.32.3
	github.com/protolambda/ztyp v0.2.2
	github.com/prysmaticlabs/go-bitfield v0.0.0-20240328144219-a1caa50c3a1e
	github.com/rs/zerolog v1.33.0
	github.com/sirupsen/logrus v1.9.3
	github.com/spf13/cobra v1.8.1
	github.com/swaggo/http-swagger v1.3.4
	github.com/swaggo/swag v1.16.3
	github.com/tdewolff/minify v2.3.6+incompatible
	github.com/tyler-smith/go-bip39 v1.1.0
	github.com/urfave/negroni v1.0.0
	github.com/wealdtech/go-eth2-types/v2 v2.8.2
	github.com/wealdtech/go-eth2-util v1.8.2
	gopkg.in/yaml.v2 v2.4.0
	gopkg.in/yaml.v3 v3.0.1
)

require (
	github.com/KyleBanks/depth v1.2.1 // indirect
	github.com/Microsoft/go-winio v0.6.2 // indirect
	github.com/beorn7/perks v1.0.1 // indirect
	github.com/bits-and-blooms/bitset v1.13.0 // indirect
	github.com/btcsuite/btcd/btcec/v2 v2.3.4 // indirect
	github.com/cespare/xxhash/v2 v2.3.0 // indirect
	github.com/consensys/bavard v0.1.13 // indirect
	github.com/consensys/gnark-crypto v0.12.1 // indirect
	github.com/crate-crypto/go-ipa v0.0.0-20240223125850-b1e8a79f509c // indirect
	github.com/crate-crypto/go-kzg-4844 v1.0.0 // indirect
	github.com/deckarep/golang-set/v2 v2.6.0 // indirect
	github.com/decred/dcrd/dcrec/secp256k1/v4 v4.3.0 // indirect
	github.com/ethereum/c-kzg-4844 v1.0.1 // indirect
	github.com/ethereum/go-verkle v0.1.1-0.20240829091221-dffa7562dbe9 // indirect
	github.com/fatih/color v1.16.0 // indirect
	github.com/ferranbt/fastssz v0.1.3 // indirect
	github.com/fsnotify/fsnotify v1.7.0 // indirect
	github.com/go-logr/logr v1.4.1 // indirect
	github.com/go-logr/stdr v1.2.2 // indirect
	github.com/go-ole/go-ole v1.3.0 // indirect
	github.com/go-openapi/jsonpointer v0.21.0 // indirect
	github.com/go-openapi/jsonreference v0.21.0 // indirect
	github.com/go-openapi/spec v0.21.0 // indirect
	github.com/go-openapi/swag v0.23.0 // indirect
	github.com/goccy/go-yaml v1.11.3 // indirect
	github.com/google/uuid v1.6.0 // indirect
	github.com/gorilla/websocket v1.5.1 // indirect
	github.com/huandu/go-clone v1.7.2 // indirect
	github.com/inconshreveable/mousetrap v1.1.0 // indirect
	github.com/itchyny/timefmt-go v0.1.6 // indirect
	github.com/josharian/intern v1.0.0 // indirect
	github.com/kilic/bls12-381 v0.1.0 // indirect
	github.com/klauspost/compress v1.17.9 // indirect
	github.com/klauspost/cpuid/v2 v2.2.7 // indirect
	github.com/mailru/easyjson v0.7.7 // indirect
	github.com/mattn/go-colorable v0.1.13 // indirect
	github.com/mattn/go-isatty v0.0.20 // indirect
	github.com/minio/sha256-simd v1.0.1 // indirect
	github.com/mitchellh/mapstructure v1.5.0 // indirect
	github.com/mmcloughlin/addchain v0.4.0 // indirect
	github.com/munnerz/goautoneg v0.0.0-20191010083416-a7dc8b61c822 // indirect
	github.com/pk910/dynamic-ssz v0.0.4 // indirect
	github.com/pkg/errors v0.9.1 // indirect
	github.com/prometheus/client_model v0.6.1 // indirect
	github.com/prometheus/common v0.55.0 // indirect
	github.com/prometheus/procfs v0.15.1 // indirect
	github.com/protolambda/bls12-381-util v0.1.0 // indirect
	github.com/r3labs/sse/v2 v2.10.0 // indirect
	github.com/shirou/gopsutil v3.21.11+incompatible // indirect
	github.com/spf13/pflag v1.0.5 // indirect
	github.com/supranational/blst v0.3.11 // indirect
	github.com/swaggo/files v1.0.1 // indirect
	github.com/tdewolff/parse v2.3.4+incompatible // indirect
	github.com/tdewolff/test v1.0.10 // indirect
	github.com/tklauser/go-sysconf v0.3.13 // indirect
	github.com/tklauser/numcpus v0.7.0 // indirect
	github.com/wealdtech/go-bytesutil v1.2.1 // indirect
	github.com/yusufpapurcu/wmi v1.2.4 // indirect
	go.opentelemetry.io/otel v1.24.0 // indirect
	go.opentelemetry.io/otel/metric v1.24.0 // indirect
	go.opentelemetry.io/otel/trace v1.24.0 // indirect
	golang.org/x/crypto v0.24.0 // indirect
	golang.org/x/exp v0.0.0-20240325151524-a685a6edb6d8 // indirect
	golang.org/x/net v0.26.0 // indirect
	golang.org/x/sync v0.7.0 // indirect
	golang.org/x/sys v0.22.0 // indirect
	golang.org/x/tools v0.20.0 // indirect
	golang.org/x/xerrors v0.0.0-20231012003039-104605ab7028 // indirect
	google.golang.org/protobuf v1.34.2 // indirect
	gopkg.in/Knetic/govaluate.v3 v3.0.0 // indirect
	gopkg.in/cenkalti/backoff.v1 v1.1.0 // indirect
	rsc.io/tmplfunc v0.0.3 // indirect
)

replace github.com/attestantio/go-eth2-client => github.com/attestantio/go-eth2-client v0.0.0-20240701211822-0a60485fce68

replace github.com/ethereum/go-ethereum => github.com/lightclient/go-ethereum v0.0.0-20240907155054-183e7b702a00<|MERGE_RESOLUTION|>--- conflicted
+++ resolved
@@ -1,11 +1,6 @@
 module github.com/ethpandaops/assertoor
 
 go 1.22
-<<<<<<< HEAD
-
-toolchain go1.22.4
-=======
->>>>>>> b6af8e6b
 
 require (
 	github.com/attestantio/go-eth2-client v0.21.10
