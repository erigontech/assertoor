--- conflicted
+++ resolved
@@ -109,9 +109,6 @@
 				Title:       taskState.Title(),
 				Started:     taskStatus.IsStarted,
 				Completed:   taskStatus.IsStarted && !taskStatus.IsRunning,
-<<<<<<< HEAD
-				Timeout:     uint64(taskState.Timeout().Seconds()),
-=======
 			}
 
 			timeout := taskState.Timeout().Milliseconds()
@@ -119,23 +116,12 @@
 				taskData.Timeout = 0
 			} else {
 				taskData.Timeout = uint64(timeout)
->>>>>>> 9a2f869d
 			}
 
 			switch {
 			case !taskStatus.IsStarted:
 				taskData.Status = TaskStatusPending
 			case taskStatus.IsRunning:
-<<<<<<< HEAD
-				taskData.Status = "running"
-				taskData.StartTime = taskStatus.StartTime.Unix()
-				taskData.RunTime = uint64(time.Since(taskStatus.StartTime).Round(1 * time.Millisecond).Milliseconds()) //nolint:gosec // no overflow possible
-			default:
-				taskData.Status = "complete"
-				taskData.StartTime = taskStatus.StartTime.Unix()
-				taskData.StopTime = taskStatus.StopTime.Unix()
-				taskData.RunTime = uint64(taskStatus.StopTime.Sub(taskStatus.StartTime).Round(1 * time.Millisecond).Milliseconds()) //nolint:gosec // no overflow possible
-=======
 				taskData.Status = TaskStatusRunning
 				taskData.StartTime = taskStatus.StartTime.UnixMilli()
 
@@ -156,7 +142,6 @@
 				} else {
 					taskData.RunTime = uint64(duration)
 				}
->>>>>>> 9a2f869d
 			}
 
 			switch taskStatus.Result {
