{{ define "page" }}
  <div class="d-flex flex-column flex-grow-1 mt-3 container-fluid">
    <h2 class="py-2">{{ .Name }}</h2>

    <table class="test-header">
      <tr>
        <td style="width: 200px">
          Test ID:
        </td>
        <td>
          {{ .ID }}     
        </td>
      </tr>
      <tr>
        <td>
          Source:
        </td>
        <td>
          {{ .Source }}     
<<<<<<< HEAD
        </div>
      </div>
    </div>
    
    <div class="mt-2 d-flex flex-row" style="max-width: 500px;">
      <div class="flex-grow-1">
        <h5 class="mt-3 mb-0">Test Runs</h5>
      </div>
      <div class="mx-2">
        <button type="button" class="btn btn-primary" data-bs-toggle="modal" data-bs-target="#startTestModal">Start Test</button>
      </div>
    </div>
=======
        </td>
      </tr>
    </table>
>>>>>>> 7db4f16c

    <div class="modal fade" id="startTestModal" tabindex="-1" aria-labelledby="startTestModalLabel" aria-hidden="true">
      <div class="modal-dialog modal-dialog-centered">
        <div class="modal-content">
          <div class="modal-header">
            <h1 class="modal-title fs-5" id="startTestModalLabel">Start Test</h1>
            <button type="button" class="btn-close" data-bs-dismiss="modal" aria-label="Close"></button>
          </div>
          <div class="modal-body container-fluid">
            <div class="row">
              <div class="col-4">
                Test ID:
              </div>
              <div class="col-8">
                {{ .ID }}     
              </div>
            </div>
            <div class="row">
              <div class="col-4">
                Name:
              </div>
              <div class="col-8">
                {{ .Name }}     
              </div>
            </div>
            <div class="row">
              <div class="col-8">
                Configuration overrides:
              </div>
              <div class="col-4 text-end">
                (optional)
              </div>
              <div class="col-12">
                <textarea class="form-control" id="testConfigOverrides" rows="3"></textarea>
              </div>
            </div>
          </div>
          <div class="modal-footer">
            <button type="button" class="btn btn-secondary" data-bs-dismiss="modal">Close</button>
            <button type="button" class="btn btn-primary">Start Test</button>
          </div>
        </div>
      </div>
    </div>
    
    {{ template "test_runs" .Tests }}

  </div>
{{ end }}

{{ define "js" }}

{{ end }}
{{ define "css" }}
{{ end }}<|MERGE_RESOLUTION|>--- conflicted
+++ resolved
@@ -17,10 +17,9 @@
         </td>
         <td>
           {{ .Source }}     
-<<<<<<< HEAD
-        </div>
-      </div>
-    </div>
+        </td>
+      </tr>
+    </table>
     
     <div class="mt-2 d-flex flex-row" style="max-width: 500px;">
       <div class="flex-grow-1">
@@ -30,11 +29,6 @@
         <button type="button" class="btn btn-primary" data-bs-toggle="modal" data-bs-target="#startTestModal">Start Test</button>
       </div>
     </div>
-=======
-        </td>
-      </tr>
-    </table>
->>>>>>> 7db4f16c
 
     <div class="modal fade" id="startTestModal" tabindex="-1" aria-labelledby="startTestModalLabel" aria-hidden="true">
       <div class="modal-dialog modal-dialog-centered">
