--- conflicted
+++ resolved
@@ -202,23 +202,7 @@
 			}
 		}
 
-<<<<<<< HEAD
-		// Add a timeout of 180 seconds for reading transaction messages
-		readChan := make(chan struct {
-			p2pTxs *eth.TransactionsPacket
-			err error
-		})
-
-		go func() {
-			txs, err := conn.ReadTransactionMessages()
-			readChan <- struct {
-				p2pTxs *eth.TransactionsPacket
-				err error
-			}{txs, err}
-		}()
-=======
 	}()
->>>>>>> afbac70a
 
 	// Wait P2P event messages
 	func() {
@@ -228,20 +212,7 @@
 			if err != nil {
 				t.logger.Errorf("Failed reading p2p events: %v", err)
 				t.ctx.SetResult(types.TaskResultFailure)
-<<<<<<< HEAD
-				return nil
-			}
-			gotTx += len(*result.p2pTxs)
-		case <-time.After(180 * time.Second):
-			t.logger.Warnf("Timeout after 180 seconds while reading transaction messages. Re-sending transactions...")
-
-			// Calculate how many transactions we're still missing
-			missingTxCount := t.config.TPS - gotTx
-			if missingTxCount <= 0 {
-				break
-=======
 				return
->>>>>>> afbac70a
 			}
 
 			for _, tx := range *txes {
