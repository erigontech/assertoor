package checkconsensusblockproposals

import (
	"bytes"
	"context"
	"fmt"
	"math/big"
	"regexp"
	"time"

	"github.com/attestantio/go-eth2-client/spec"
	"github.com/attestantio/go-eth2-client/spec/phase0"
	"github.com/ethereum/go-ethereum/common"
	"github.com/ethpandaops/assertoor/pkg/coordinator/clients/consensus"
	"github.com/ethpandaops/assertoor/pkg/coordinator/types"
	"github.com/ethpandaops/assertoor/pkg/coordinator/vars"
	"github.com/juliangruber/go-intersect"
	"github.com/sirupsen/logrus"
)

var (
	TaskName       = "check_consensus_block_proposals"
	TaskDescriptor = &types.TaskDescriptor{
		Name:        TaskName,
		Description: "Check for consensus block proposals that meet specific criteria.",
		Config:      DefaultConfig(),
		NewTask:     NewTask,
	}
)

type Task struct {
	ctx     *types.TaskContext
	options *types.TaskOptions
	config  Config
	logger  logrus.FieldLogger
}

func NewTask(ctx *types.TaskContext, options *types.TaskOptions) (types.Task, error) {
	return &Task{
		ctx:     ctx,
		options: options,
		logger:  ctx.Logger.GetLogger(),
	}, nil
}

func (t *Task) Config() interface{} {
	return t.config
}

func (t *Task) Timeout() time.Duration {
	return t.options.Timeout.Duration
}

func (t *Task) LoadConfig() error {
	config := DefaultConfig()

	// parse static config
	if t.options.Config != nil {
		if err := t.options.Config.Unmarshal(&config); err != nil {
			return fmt.Errorf("error parsing task config for %v: %w", TaskName, err)
		}
	}

	// load dynamic vars
	err := t.ctx.Vars.ConsumeVars(&config, t.options.ConfigVars)
	if err != nil {
		return err
	}

	// validate config
	if err := config.Validate(); err != nil {
		return err
	}

	t.config = config

	return nil
}

func (t *Task) Execute(ctx context.Context) error {
	consensusPool := t.ctx.Scheduler.GetServices().ClientPool().GetConsensusPool()

	blockSubscription := consensusPool.GetBlockCache().SubscribeBlockEvent(10)
	defer blockSubscription.Unsubscribe()

	totalMatches := 0
	matchingBlocks := []*consensus.Block{}

	for {
		select {
		case block := <-blockSubscription.Channel():
			matches := t.checkBlock(ctx, block)
			if matches {
				matchingBlocks = append(matchingBlocks, block)
				t.logger.Infof("matching block %v [0x%x]", block.Slot, block.Root)

				totalMatches++
			}

			if t.config.BlockCount > 0 {
				if totalMatches >= t.config.BlockCount {
					t.setMatchingBlocksOutput(matchingBlocks)
					t.ctx.SetResult(types.TaskResultSuccess)

					return nil
				}
			} else {
				if matches {
					t.ctx.SetResult(types.TaskResultSuccess)
				} else {
					t.ctx.SetResult(types.TaskResultNone)
				}
			}
		case <-ctx.Done():
			return ctx.Err()
		}
	}
}

func (t *Task) setMatchingBlocksOutput(blocks []*consensus.Block) {
	blockRoots := []string{}
	blockHeaders := []any{}
	blockBodies := []any{}

	for _, block := range blocks {
		blockRoots = append(blockRoots, block.Root.String())

		var blockHeader, blockBody any

		if header, err := vars.GeneralizeData(block.GetHeader()); err == nil {
			blockHeader = header
		} else {
			t.logger.Warnf("Failed encoding block #%v header for matchingBlockHeaders output: %v", block.Slot, err)
		}

		if body, err := vars.GeneralizeData(consensus.GetBlockBody(block.GetBlock())); err == nil {
			blockBody = body
		} else {
			t.logger.Warnf("Failed encoding block #%v header for matchingBlockHeaders output: %v", block.Slot, err)
		}

		blockHeaders = append(blockHeaders, blockHeader)
		blockBodies = append(blockBodies, blockBody)
	}

	t.ctx.Outputs.SetVar("matchingBlockRoots", blockRoots)
	t.ctx.Outputs.SetVar("matchingBlockHeaders", blockHeaders)
	t.ctx.Outputs.SetVar("matchingBlockBodies", blockBodies)
}

//nolint:gocyclo // ignore
func (t *Task) checkBlock(ctx context.Context, block *consensus.Block) bool {
	blockData := block.AwaitBlock(ctx, 2*time.Second)
	if blockData == nil {
		t.logger.Warnf("could not fetch block data for block %v [0x%x]", block.Slot, block.Root)
		return false
	}

	// check validator name
	if t.config.ValidatorNamePattern != "" && !t.checkBlockValidatorName(block, blockData) {
		return false
	}

	// check graffiti
	if t.config.GraffitiPattern != "" && !t.checkBlockGraffiti(block, blockData) {
		return false
	}

	// check extra data
	if t.config.ExtraDataPattern != "" && !t.checkBlockExtraData(block, blockData) {
		return false
	}

	// check attestation count
	if t.config.MinAttestationCount > 0 && !t.checkBlockAttestations(block, blockData) {
		return false
	}

	// check deposit count
	if (t.config.MinDepositCount > 0 || len(t.config.ExpectDeposits) > 0) && !t.checkBlockDeposits(block, blockData) {
		return false
	}

	// check exit count
	if (t.config.MinExitCount > 0 || len(t.config.ExpectExits) > 0) && !t.checkBlockExits(block, blockData) {
		return false
	}

	// check slashing count
	if (t.config.MinSlashingCount > 0 || len(t.config.ExpectSlashings) > 0) && !t.checkBlockSlashings(block, blockData) {
		return false
	}

	// check attester slashing count
	if t.config.MinAttesterSlashingCount > 0 && !t.checkBlockAttesterSlashings(block, blockData) {
		return false
	}

	// check proposer slashing count
	if t.config.MinProposerSlashingCount > 0 && !t.checkBlockProposerSlashings(block, blockData) {
		return false
	}

	// check bls change count
	if (t.config.MinBlsChangeCount > 0 || len(t.config.ExpectBlsChanges) > 0) && !t.checkBlockBlsChanges(block, blockData) {
		return false
	}

	// check withdrawal count
	if (t.config.MinWithdrawalCount > 0 || len(t.config.ExpectWithdrawals) > 0) && !t.checkBlockWithdrawals(block, blockData) {
		return false
	}

	// check transaction count
	if t.config.MinTransactionCount > 0 && !t.checkBlockTransactions(block, blockData) {
		return false
	}

	// check blob count
	if t.config.MinBlobCount > 0 && !t.checkBlockBlobs(block, blockData) {
		return false
	}

	// check deposit request count
	if (t.config.MinDepositRequestCount > 0 || len(t.config.ExpectDepositRequests) > 0) && !t.checkBlockDepositRequests(block, blockData) {
		return false
	}

	// check withdrawal request count
	if (t.config.MinWithdrawalRequestCount > 0 || len(t.config.ExpectWithdrawalRequests) > 0) && !t.checkBlockWithdrawalRequests(block, blockData) {
		return false
	}

	// check consolidation request count
	if (t.config.MinConsolidationRequestCount > 0 || len(t.config.ExpectConsolidationRequests) > 0) && !t.checkBlockConsolidationRequests(block, blockData) {
		return false
	}

	return true
}

func (t *Task) checkBlockGraffiti(block *consensus.Block, blockData *spec.VersionedSignedBeaconBlock) bool {
	graffiti, err := blockData.Graffiti()
	if err != nil {
		t.logger.Warnf("could not get graffiti for block %v [0x%x]: %v", block.Slot, block.Root, err)
		return false
	}

	matched, err := regexp.MatchString(t.config.GraffitiPattern, string(graffiti[:]))
	if err != nil {
		t.logger.Warnf("could not check graffiti for block %v [0x%x]: %v", block.Slot, block.Root, err)
		return false
	}

	if !matched {
		t.logger.Infof("check failed for block %v [0x%x]: unmatched graffiti", block.Slot, block.Root)
		return false
	}

	return true
}

func (t *Task) checkBlockValidatorName(block *consensus.Block, blockData *spec.VersionedSignedBeaconBlock) bool {
	proposerIndex, err := blockData.ProposerIndex()
	if err != nil {
		t.logger.Warnf("could not get proposer index for block %v [0x%x]: %v", block.Slot, block.Root, err)
		return false
	}

	validatorName := t.ctx.Scheduler.GetServices().ValidatorNames().GetValidatorName(uint64(proposerIndex))

	matched, err := regexp.MatchString(t.config.ValidatorNamePattern, validatorName)
	if err != nil {
		t.logger.Warnf("could not check validator name for block %v [0x%x]: %v", block.Slot, block.Root, err)
		return false
	}

	if !matched {
		t.logger.Debugf("check failed for block %v [0x%x]: unmatched validator name (have: %v, want: %v)", block.Slot, block.Root, validatorName, t.config.ValidatorNamePattern)
		return false
	}

	return true
}

func (t *Task) checkBlockExtraData(block *consensus.Block, blockData *spec.VersionedSignedBeaconBlock) bool {
	extraData, err := consensus.GetExecutionExtraData(blockData)
	if err != nil {
		t.logger.Warnf("could not get extra data for block %v [0x%x]: %v", block.Slot, block.Root, err)
		return false
	}

	matched, err := regexp.MatchString(t.config.ExtraDataPattern, string(extraData))
	if err != nil {
		t.logger.Warnf("could not check extra data for block %v [0x%x]: %v", block.Slot, block.Root, err)
		return false
	}

	if !matched {
		t.logger.Infof("check failed for block %v [0x%x]: unmatched extra data", block.Slot, block.Root)
		return false
	}

	return true
}

func (t *Task) checkBlockAttestations(block *consensus.Block, blockData *spec.VersionedSignedBeaconBlock) bool {
	attestations, err := blockData.Attestations()
	if err != nil {
		t.logger.Warnf("could not get attestations for block %v [0x%x]: %v", block.Slot, block.Root, err)
		return false
	}

	if len(attestations) < t.config.MinAttestationCount {
		t.logger.Infof("check failed for block %v [0x%x]: not enough attestations (want: >= %v, have: %v)", block.Slot, block.Root, t.config.MinAttestationCount, len(attestations))
		return false
	}

	return true
}

func (t *Task) checkBlockDeposits(block *consensus.Block, blockData *spec.VersionedSignedBeaconBlock) bool {
	deposits, err := blockData.Deposits()
	if err != nil {
		t.logger.Warnf("could not get deposits for block %v [0x%x]: %v", block.Slot, block.Root, err)
		return false
	}

	if len(deposits) < t.config.MinDepositCount {
		t.logger.Infof("check failed for block %v [0x%x]: not enough deposits (want: >= %v, have: %v)", block.Slot, block.Root, t.config.MinDepositCount, len(deposits))
		return false
	}

	if len(t.config.ExpectDeposits) > 0 {
		for _, pubkey := range t.config.ExpectDeposits {
			found := false

			for _, deposit := range deposits {
				if deposit.Data.PublicKey.String() == pubkey {
					found = true
					break
				}
			}

			if !found {
				t.logger.Infof("check failed for block %v [0x%x]: expected deposit not found (pubkey: %v)", block.Slot, block.Root, pubkey)
				return false
			}
		}
	}

	return true
}

func (t *Task) checkBlockExits(block *consensus.Block, blockData *spec.VersionedSignedBeaconBlock) bool {
	exits, err := blockData.VoluntaryExits()
	if err != nil {
		t.logger.Warnf("could not get voluntary exits for block %v [0x%x]: %v", block.Slot, block.Root, err)
		return false
	}

	if len(exits) < t.config.MinExitCount {
		t.logger.Infof("check failed for block %v [0x%x]: not enough exits (want: >= %v, have: %v)", block.Slot, block.Root, t.config.MinExitCount, len(exits))
		return false
	}

	if len(t.config.ExpectExits) > 0 {
		validatorSet := t.ctx.Scheduler.GetServices().ClientPool().GetConsensusPool().GetValidatorSet()
		if validatorSet == nil {
			t.logger.Errorf("check failed: no validator set")
			return false
		}

		for _, pubkey := range t.config.ExpectExits {
			found := false

			for _, exit := range exits {
				validator := validatorSet[exit.Message.ValidatorIndex]
				if validator == nil {
					continue
				}

				if validator.Validator.PublicKey.String() == pubkey {
					found = true
					break
				}
			}

			if !found {
				t.logger.Infof("check failed for block %v [0x%x]: expected exit not found (pubkey: %v)", block.Slot, block.Root, pubkey)
				return false
			}
		}
	}

	return true
}

func (t *Task) checkBlockSlashings(block *consensus.Block, blockData *spec.VersionedSignedBeaconBlock) bool {
	attSlashingsVersioned, err := blockData.AttesterSlashings()
	if err != nil {
		t.logger.Warnf("could not get attester slashings for block %v [0x%x]: %v", block.Slot, block.Root, err)
		return false
	}

	propSlashings, err := blockData.ProposerSlashings()
	if err != nil {
		t.logger.Warnf("could not get attester slashings for block %v [0x%x]: %v", block.Slot, block.Root, err)
		return false
	}

	slashingCount := len(attSlashingsVersioned) + len(propSlashings)
	if slashingCount < t.config.MinSlashingCount {
		t.logger.Infof("check failed for block %v [0x%x]: not enough slashings (want: >= %v, have: %v)", block.Slot, block.Root, t.config.MinSlashingCount, slashingCount)
		return false
	}

	if len(t.config.ExpectSlashings) > 0 {
		validatorSet := t.ctx.Scheduler.GetServices().ClientPool().GetConsensusPool().GetValidatorSet()
		if validatorSet == nil {
			t.logger.Errorf("check failed: no validator set")
			return false
		}

		for _, expectedSlashing := range t.config.ExpectSlashings {
			found := false

			if !found && (expectedSlashing.SlashingType == "" || expectedSlashing.SlashingType == "attester") {
				for _, slashing := range attSlashingsVersioned {
					att1, err1 := slashing.Attestation1()
					att2, err2 := slashing.Attestation2()

					if err1 != nil || err2 != nil {
						continue
					}

<<<<<<< HEAD
					inter := intersect.Simple(att1.AttestingIndices, att2.AttestingIndices)
=======
					att1indices, err1 := att1.AttestingIndices()
					att2indices, err2 := att2.AttestingIndices()

					if err1 != nil || err2 != nil {
						continue
					}

					inter := intersect.Simple(att1indices, att2indices)
>>>>>>> 13438c91
					for _, j := range inter {
						valIdx, ok := j.(uint64)
						if !ok {
							continue
						}

						validator := validatorSet[phase0.ValidatorIndex(valIdx)]
						if validator == nil {
							continue
						}

						if validator.Validator.PublicKey.String() == expectedSlashing.PublicKey {
							found = true
							break
						}
					}

					if found {
						break
					}
				}
			}

			if !found && (expectedSlashing.SlashingType == "" || expectedSlashing.SlashingType == "proposer") {
				for _, slashing := range propSlashings {
					validator := validatorSet[slashing.SignedHeader1.Message.ProposerIndex]
					if validator == nil {
						continue
					}

					if validator.Validator.PublicKey.String() == expectedSlashing.PublicKey {
						found = true
						break
					}
				}
			}

			if !found {
				t.logger.Infof("check failed for block %v [0x%x]: expected slashing not found (pubkey: %v)", block.Slot, block.Root, expectedSlashing.PublicKey)
				return false
			}
		}
	}

	return true
}

func (t *Task) checkBlockAttesterSlashings(block *consensus.Block, blockData *spec.VersionedSignedBeaconBlock) bool {
	attSlashings, err := blockData.AttesterSlashings()
	if err != nil {
		t.logger.Warnf("could not get attester slashings for block %v [0x%x]: %v", block.Slot, block.Root, err)
		return false
	}

	slashingCount := len(attSlashings)
	if slashingCount < t.config.MinAttesterSlashingCount {
		t.logger.Infof("check failed for block %v [0x%x]: not enough attester slashings (want: >= %v, have: %v)", block.Slot, block.Root, t.config.MinAttesterSlashingCount, slashingCount)
		return false
	}

	return true
}

func (t *Task) checkBlockProposerSlashings(block *consensus.Block, blockData *spec.VersionedSignedBeaconBlock) bool {
	propSlashings, err := blockData.ProposerSlashings()
	if err != nil {
		t.logger.Warnf("could not get attester slashings for block %v [0x%x]: %v", block.Slot, block.Root, err)
		return false
	}

	slashingCount := len(propSlashings)
	if slashingCount < t.config.MinProposerSlashingCount {
		t.logger.Infof("check failed for block %v [0x%x]: not enough proposer slashings (want: >= %v, have: %v)", block.Slot, block.Root, t.config.MinProposerSlashingCount, slashingCount)
		return false
	}

	return true
}

func (t *Task) checkBlockBlsChanges(block *consensus.Block, blockData *spec.VersionedSignedBeaconBlock) bool {
	blsChanges, err := blockData.BLSToExecutionChanges()
	if err != nil {
		t.logger.Warnf("could not get bls to execution changes for block %v [0x%x]: %v", block.Slot, block.Root, err)
		return false
	}

	if len(blsChanges) < t.config.MinBlsChangeCount {
		t.logger.Infof("check failed for block %v [0x%x]: not enough bls changes (want: >= %v, have: %v)", block.Slot, block.Root, t.config.MinBlsChangeCount, len(blsChanges))
		return false
	}

	if len(t.config.ExpectBlsChanges) > 0 {
		validatorSet := t.ctx.Scheduler.GetServices().ClientPool().GetConsensusPool().GetValidatorSet()
		if validatorSet == nil {
			t.logger.Errorf("check failed: no validator set")
			return false
		}

		for _, expectedBlsChange := range t.config.ExpectBlsChanges {
			found := false

			for _, blsChange := range blsChanges {
				validator := validatorSet[blsChange.Message.ValidatorIndex]
				if validator == nil {
					continue
				}

				if validator.Validator.PublicKey.String() == expectedBlsChange.PublicKey {
					if expectedBlsChange.Address != "" && expectedBlsChange.Address != blsChange.Message.ToExecutionAddress.String() {
						t.logger.Warnf("check failed: bls change found, but execution address does not match (have: %v, want: %v)", blsChange.Message.ToExecutionAddress.String(), expectedBlsChange.Address)
					} else {
						found = true
					}

					break
				}
			}

			if !found {
				t.logger.Infof("check failed for block %v [0x%x]: expected bls change not found (pubkey: %v)", block.Slot, block.Root, expectedBlsChange.PublicKey)
				return false
			}
		}
	}

	return true
}

func (t *Task) checkBlockWithdrawals(block *consensus.Block, blockData *spec.VersionedSignedBeaconBlock) bool {
	withdrawals, err := blockData.Withdrawals()
	if err != nil {
		t.logger.Warnf("could not get withdrawals for block %v [0x%x]: %v", block.Slot, block.Root, err)
		return false
	}

	if len(withdrawals) < t.config.MinWithdrawalCount {
		t.logger.Infof("check failed for block %v [0x%x]: not enough withdrawals (want: >= %v, have: %v)", block.Slot, block.Root, t.config.MinWithdrawalCount, len(withdrawals))
		return false
	}

	if len(t.config.ExpectWithdrawals) > 0 {
		validatorSet := t.ctx.Scheduler.GetServices().ClientPool().GetConsensusPool().GetValidatorSet()
		if validatorSet == nil {
			t.logger.Errorf("check failed: no validator set")
			return false
		}

		for _, expectedWithdrawal := range t.config.ExpectWithdrawals {
			found := false

			for _, withdrawal := range withdrawals {
				validator := validatorSet[withdrawal.ValidatorIndex]
				if validator == nil {
					continue
				}

				if validator.Validator.PublicKey.String() == expectedWithdrawal.PublicKey {
					withdrawalAmount := big.NewInt(int64(withdrawal.Amount))
					withdrawalAmount = withdrawalAmount.Mul(withdrawalAmount, big.NewInt(1000000000))

					switch {
					case expectedWithdrawal.Address != "" && expectedWithdrawal.Address != withdrawal.Address.String():
						t.logger.Warnf("check failed: withdrawal found, but execution address does not match (have: %v, want: %v)", withdrawal.Address.String(), expectedWithdrawal.Address)
					case expectedWithdrawal.MinAmount.Cmp(big.NewInt(0)) > 0 && expectedWithdrawal.MinAmount.Cmp(withdrawalAmount) > 0:
						t.logger.Warnf("check failed: withdrawal found, but amount lower than minimum (have: %v, want >= %v)", withdrawalAmount, expectedWithdrawal.MinAmount)
					default:
						found = true
					}

					break
				}
			}

			if !found {
				t.logger.Infof("check failed for block %v [0x%x]: expected withdrawal not found (pubkey: %v)", block.Slot, block.Root, expectedWithdrawal.PublicKey)
				return false
			}
		}
	}

	return true
}

func (t *Task) checkBlockTransactions(block *consensus.Block, blockData *spec.VersionedSignedBeaconBlock) bool {
	transactions, err := blockData.ExecutionTransactions()
	if err != nil {
		t.logger.Warnf("could not get transactions for block %v [0x%x]: %v", block.Slot, block.Root, err)
		return false
	}

	if len(transactions) < t.config.MinTransactionCount {
		t.logger.Infof("check failed for block %v [0x%x]: not enough transactions (want: >= %v, have: %v)", block.Slot, block.Root, t.config.MinTransactionCount, len(transactions))
		return false
	}

	return true
}

func (t *Task) checkBlockBlobs(block *consensus.Block, blockData *spec.VersionedSignedBeaconBlock) bool {
	blobs, err := blockData.BlobKZGCommitments()
	if err != nil {
		t.logger.Warnf("could not get blobs for block %v [0x%x]: %v", block.Slot, block.Root, err)
		return false
	}

	if len(blobs) < t.config.MinBlobCount {
		t.logger.Infof("check failed for block %v [0x%x]: not enough blobs (want: >= %v, have: %v)", block.Slot, block.Root, t.config.MinBlobCount, len(blobs))
		return false
	}

	return true
}

func (t *Task) checkBlockDepositRequests(block *consensus.Block, blockData *spec.VersionedSignedBeaconBlock) bool {
	depositRequests, err := getExecutionDepositRequests(blockData)
	if err != nil {
		t.logger.Warnf("could not get deposit requests for block %v [0x%x]: %v", block.Slot, block.Root, err)
		return false
	}

	if len(depositRequests) < t.config.MinDepositRequestCount {
		t.logger.Infof("check failed for block %v [0x%x]: not enough deposit requests (want: >= %v, have: %v)", block.Slot, block.Root, t.config.MinDepositRequestCount, len(depositRequests))
		return false
	}

	if len(t.config.ExpectDepositRequests) > 0 {
		for _, expectedDepositRequest := range t.config.ExpectDepositRequests {
			found := false

			var expectedWithdrawalCreds []byte

			if expectedDepositRequest.WithdrawalCredentials != "" {
				expectedWithdrawalCreds = common.FromHex(expectedDepositRequest.WithdrawalCredentials)
			}

			for _, depositRequest := range depositRequests {
				if expectedDepositRequest.PublicKey == "" || depositRequest.Pubkey.String() == expectedDepositRequest.PublicKey {
					depositAmount := big.NewInt(int64(depositRequest.Amount))
					depositAmount = depositAmount.Mul(depositAmount, big.NewInt(1000000000))

					switch {
					case expectedDepositRequest.WithdrawalCredentials != "" && !bytes.Equal(expectedWithdrawalCreds, depositRequest.WithdrawalCredentials):
						t.logger.Warnf("check failed: deposit request found, but withdrawal credentials do not match (have: 0x%x, want: 0x%x)", depositRequest.WithdrawalCredentials, expectedWithdrawalCreds)
					case expectedDepositRequest.Amount.Cmp(big.NewInt(0)) > 0 && expectedDepositRequest.Amount.Cmp(depositAmount) != 0:
						t.logger.Warnf("check failed: deposit request found, but amount does not match (have: %v, want: %v)", depositAmount, expectedDepositRequest.Amount.String())
					default:
						found = true
					}

					break
				}
			}

			if !found {
				t.logger.Infof("check failed for block %v [0x%x]: expected deposit request not found (pubkey: %v)", block.Slot, block.Root, expectedDepositRequest.PublicKey)
				return false
			}
		}
	}

	return true
}

func (t *Task) checkBlockWithdrawalRequests(block *consensus.Block, blockData *spec.VersionedSignedBeaconBlock) bool {
	withdrawalRequests, err := getExecutionWithdrawalRequests(blockData)
	if err != nil {
		t.logger.Warnf("could not get withdrawal requests for block %v [0x%x]: %v", block.Slot, block.Root, err)
		return false
	}

	if len(withdrawalRequests) < t.config.MinWithdrawalRequestCount {
		t.logger.Infof("check failed for block %v [0x%x]: not enough withdrawal requests (want: >= %v, have: %v)", block.Slot, block.Root, t.config.MinWithdrawalRequestCount, len(withdrawalRequests))
		return false
	}

	if len(t.config.ExpectWithdrawalRequests) > 0 {
		for _, expectedWithdrawalRequest := range t.config.ExpectWithdrawalRequests {
			found := false

			var expectedAddress, expectedPubKey []byte

			if expectedWithdrawalRequest.SourceAddress != "" {
				expectedAddress = common.FromHex(expectedWithdrawalRequest.SourceAddress)
			}

			if expectedWithdrawalRequest.ValidatorPubkey != "" {
				expectedPubKey = common.FromHex(expectedWithdrawalRequest.ValidatorPubkey)
			}

			for _, withdrawalRequest := range withdrawalRequests {
				if expectedWithdrawalRequest.ValidatorPubkey == "" || bytes.Equal(withdrawalRequest.ValidatorPubkey[:], expectedPubKey) {
					withdrawalAmount := big.NewInt(int64(withdrawalRequest.Amount))
					withdrawalAmount = withdrawalAmount.Mul(withdrawalAmount, big.NewInt(1000000000))

					switch {
					case expectedWithdrawalRequest.SourceAddress != "" && !bytes.Equal(expectedAddress, withdrawalRequest.SourceAddress[:]):
						t.logger.Warnf("check failed: withdrawal request found, but source address does not match (have: 0x%x, want: 0x%x)", withdrawalRequest.SourceAddress, expectedAddress)
					case expectedWithdrawalRequest.Amount != nil && expectedWithdrawalRequest.Amount.Cmp(withdrawalAmount) != 0:
						t.logger.Warnf("check failed: deposit request found, but amount does not match (have: %v, want: %v)", withdrawalAmount, expectedWithdrawalRequest.Amount.String())
					default:
						found = true
					}

					break
				}
			}

			if !found {
				t.logger.Infof("check failed for block %v [0x%x]: expected withdrawal request not found (address: %v, pubkey: %v)", block.Slot, block.Root, expectedWithdrawalRequest.SourceAddress, expectedWithdrawalRequest.ValidatorPubkey)
				return false
			}
		}
	}

	return true
}

func (t *Task) checkBlockConsolidationRequests(block *consensus.Block, blockData *spec.VersionedSignedBeaconBlock) bool {
	consolidationRequests, err := getExecutionConsolidationRequests(blockData)
	if err != nil {
		t.logger.Warnf("could not get consolidation requests for block %v [0x%x]: %v", block.Slot, block.Root, err)
		return false
	}

	if len(consolidationRequests) < t.config.MinConsolidationRequestCount {
		t.logger.Infof("check failed for block %v [0x%x]: not enough consolidation requests (want: >= %v, have: %v)", block.Slot, block.Root, t.config.MinConsolidationRequestCount, len(consolidationRequests))
		return false
	}

	if len(t.config.ExpectConsolidationRequests) > 0 {
		for _, expectedConsolidationRequest := range t.config.ExpectConsolidationRequests {
			found := false

			var expectedAddress, expectedSrcPubKey, expectedTgtPubKey []byte

			if expectedConsolidationRequest.SourceAddress != "" {
				expectedAddress = common.FromHex(expectedConsolidationRequest.SourceAddress)
			}

			if expectedConsolidationRequest.SourcePubkey != "" {
				expectedSrcPubKey = common.FromHex(expectedConsolidationRequest.SourcePubkey)
			}

			if expectedConsolidationRequest.TargetPubkey != "" {
				expectedTgtPubKey = common.FromHex(expectedConsolidationRequest.TargetPubkey)
			}

			for _, consolidationRequest := range consolidationRequests {
				if expectedConsolidationRequest.SourcePubkey == "" || bytes.Equal(consolidationRequest.SourcePubkey[:], expectedSrcPubKey) {
					switch {
					case expectedConsolidationRequest.SourceAddress != "" && !bytes.Equal(expectedAddress, consolidationRequest.SourceAddress[:]):
						t.logger.Warnf("check failed: consolidation request found, but source address does not match (have: 0x%x, want: 0x%x)", consolidationRequest.SourceAddress, expectedAddress)
					case expectedConsolidationRequest.TargetPubkey != "" && !bytes.Equal(expectedTgtPubKey, consolidationRequest.TargetPubkey[:]):
						t.logger.Warnf("check failed: consolidation request found, but target pubkey does not match (have: 0x%x, want: 0x%x)", consolidationRequest.SourceAddress, expectedAddress)

					default:
						found = true
					}

					break
				}
			}

			if !found {
				t.logger.Infof("check failed for block %v [0x%x]: expected consolidation request not found (address: %v, pubkey: %v)", block.Slot, block.Root, expectedConsolidationRequest.SourceAddress, expectedConsolidationRequest.SourcePubkey)
				return false
			}
		}
	}

	return true
}<|MERGE_RESOLUTION|>--- conflicted
+++ resolved
@@ -434,9 +434,6 @@
 						continue
 					}
 
-<<<<<<< HEAD
-					inter := intersect.Simple(att1.AttestingIndices, att2.AttestingIndices)
-=======
 					att1indices, err1 := att1.AttestingIndices()
 					att2indices, err2 := att2.AttestingIndices()
 
@@ -445,7 +442,6 @@
 					}
 
 					inter := intersect.Simple(att1indices, att2indices)
->>>>>>> 13438c91
 					for _, j := range inter {
 						valIdx, ok := j.(uint64)
 						if !ok {
