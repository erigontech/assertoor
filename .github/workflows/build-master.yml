--- conflicted
+++ resolved
@@ -38,68 +38,61 @@
     needs: [check_source]
     runs-on: ubuntu-latest
     steps:
-    - name: Checkout base code
-      uses: actions/checkout@11bd71901bbe5b1630ceea73d27597364c9af683 # v4.2.2
-      with:
-        path: code
-    - name: Generate wiki from docs
-      env:
-        WIKI_TOKEN: ${{ secrets.WIKI_TOKEN }}
-      run: |
-        git clone https://$WIKI_TOKEN@github.com/${{ github.event.repository.owner.name }}/${{ github.event.repository.name }}.wiki.git ./wiki
-    
-    - name: Generate wiki from docs
-      run: |
-        touch ./wiki.md
-
-        for filename in code/docs/*.md; do
-          while IFS= read -r line; do
-          if [[ "$line" =~ ^"#!!" ]]; then
-            bash -c "cd code && ${line:3}" >> ./wiki.md
-          else
-            echo "$line" >> ./wiki.md
-          fi
-          done <<< $(cat $filename)
-          echo "" >> ./wiki.md
-        done
-
-        cp ./wiki.md ./wiki/Home.md
-
-    - name: Push to wiki
-      env:
-        WIKI_TOKEN: ${{ secrets.WIKI_TOKEN }}
-      run: |
-        cd wiki
-        git config --local user.email "action@github.com"
-        git config --local user.name "GitHub Action"
-        git add .
-        git diff-index --quiet HEAD || git commit -m "Add changes" && git push
+      - name: Checkout base code
+        uses: actions/checkout@11bd71901bbe5b1630ceea73d27597364c9af683 # v4.2.2
+        with:
+          path: code
+      - name: Generate wiki from docs
+        env:
+          WIKI_TOKEN: ${{ secrets.WIKI_TOKEN }}
+        run: |
+          git clone https://$WIKI_TOKEN@github.com/${{ github.event.repository.owner.name }}/${{ github.event.repository.name }}.wiki.git ./wiki
+
+      - name: Generate wiki from docs
+        run: |
+          touch ./wiki.md
+
+          for filename in code/docs/*.md; do
+            while IFS= read -r line; do
+            if [[ "$line" =~ ^"#!!" ]]; then
+              bash -c "cd code && ${line:3}" >> ./wiki.md
+            else
+              echo "$line" >> ./wiki.md
+            fi
+            done <<< $(cat $filename)
+            echo "" >> ./wiki.md
+          done
+
+          cp ./wiki.md ./wiki/Home.md
+
+      - name: Push to wiki
+        env:
+          WIKI_TOKEN: ${{ secrets.WIKI_TOKEN }}
+        run: |
+          cd wiki
+          git config --local user.email "action@github.com"
+          git config --local user.name "GitHub Action"
+          git add .
+          git diff-index --quiet HEAD || git commit -m "Add changes" && git push
 
   create_snapshot_release:
     name: Create snapshot release
     needs: [build_binaries]
     runs-on: ubuntu-latest
     steps:
-    # download build artifacts
-    - name: "Download build artifacts"
-      uses: actions/download-artifact@95815c38cf2ff2164869cbab79da8d1f422bc89e # v4.2.1
-
-    # (re)create snapshot binary release
-    - name: Update snapshot tag & remove previous snapshot release
-      uses: actions/github-script@60a0d83039c74a4aee543508d2ffcb1c3799cdea # v7.0.1
-      with:
-        github-token: ${{secrets.GITHUB_TOKEN}}
-        script: |
-          try {
-            var snapshotTag = "snapshot";
-            var snapshotRelease = await github.rest.repos.getReleaseByTag({
-              owner: context.repo.owner,
-              repo: context.repo.repo,
-              tag: snapshotTag
-            });
-            if(snapshotRelease && snapshotRelease.data && snapshotRelease.data.tag_name == snapshotTag) {
-              console.log("delete previous snapshot release");
-              await github.rest.repos.deleteRelease({
+      # download build artifacts
+      - name: "Download build artifacts"
+        uses: actions/download-artifact@95815c38cf2ff2164869cbab79da8d1f422bc89e # v4.2.1
+
+      # (re)create snapshot binary release
+      - name: Update snapshot tag & remove previous snapshot release
+        uses: actions/github-script@60a0d83039c74a4aee543508d2ffcb1c3799cdea # v7.0.1
+        with:
+          github-token: ${{secrets.GITHUB_TOKEN}}
+          script: |
+            try {
+              var snapshotTag = "snapshot";
+              var snapshotRelease = await github.repos.getReleaseByTag({
                 owner: context.repo.owner,
                 repo: context.repo.repo,
                 tag: snapshotTag
@@ -109,38 +102,45 @@
                 await github.repos.deleteRelease({
                   owner: context.repo.owner,
                   repo: context.repo.repo,
-                  release_id: snapshotRelease.data.id
+                  tag: snapshotTag
                 });
-              }
-
-<<<<<<< HEAD
-              var snapshotRef = await github.git.getRef({
-                owner: context.repo.owner,
-                repo: context.repo.repo,
-                ref: "tags/" + snapshotTag
-              });
-              if(snapshotRef && snapshotRef.data && snapshotRef.data.ref) {
-                if(snapshotRef.data.object.sha !== context.sha) {
-                  await github.git.updateRef({
+                if(snapshotRelease && snapshotRelease.data && snapshotRelease.data.tag_name == snapshotTag) {
+                  console.log("delete previous snapshot release");
+                  await github.repos.deleteRelease({
+                    owner: context.repo.owner,
+                    repo: context.repo.repo,
+                    release_id: snapshotRelease.data.id
+                  });
+                }
+
+                var snapshotRef = await github.git.getRef({
+                  owner: context.repo.owner,
+                  repo: context.repo.repo,
+                  ref: "tags/" + snapshotTag
+                });
+                if(snapshotRef && snapshotRef.data && snapshotRef.data.ref) {
+                  if(snapshotRef.data.object.sha !== context.sha) {
+                    await github.git.updateRef({
+                      owner: context.repo.owner,
+                      repo: context.repo.repo,
+                      ref: "tags/" + snapshotTag,
+                      sha: context.sha,
+                    });
+                  }
+                }
+                else {
+                  await github.git.createRef({
                     owner: context.repo.owner,
                     repo: context.repo.repo,
                     ref: "tags/" + snapshotTag,
                     sha: context.sha,
                   });
                 }
+              } catch (e) {
+                console.log(e)
               }
               else {
                 await github.git.createRef({
-=======
-            var snapshotRef = await github.rest.git.getRef({
-              owner: context.repo.owner,
-              repo: context.repo.repo,
-              ref: "tags/" + snapshotTag
-            });
-            if(snapshotRef && snapshotRef.data && snapshotRef.data.ref) {
-              if(snapshotRef.data.object.sha !== context.sha) {
-                await github.rest.git.updateRef({
->>>>>>> 0f45585f
                   owner: context.repo.owner,
                   repo: context.repo.repo,
                   ref: "tags/" + snapshotTag,
@@ -150,109 +150,98 @@
             } catch (e) {
               console.log(e)
             }
-            else {
-              await github.rest.git.createRef({
-                owner: context.repo.owner,
-                repo: context.repo.repo,
-                ref: "tags/" + snapshotTag,
-                sha: context.sha,
-              });
-            }
-          } catch (e) {
-            console.log(e)
-          }
-    - name: Create snapshot release
-      uses: actions/create-release@0cb9c9b65d5d1901c1f53e5e66eaf4afd303e70e # v1.1.4
-      id: create_release
-      with:
-        draft: false
-        prerelease: true
-        release_name: "Dev Snapshot"
-        tag_name: "snapshot"
-        body: |
-          ## Latest automatically built executables. (Unstable development snapshot)
-          Built from master branch (commit: ${{ github.sha }})
-
-            Please read the [wiki](https://github.com/noku-team/assertoor/wiki) for setup / configuration instructions.
-
-            ### Release Artifacts
-            | Release File  | Description |
-            | ------------- | ------------- |
-            | [assertoor_snapshot_windows_amd64.zip](https://github.com/noku-team/assertoor/releases/download/snapshot/assertoor_snapshot_windows_amd64.zip) | assertoor executables for windows/amd64 |
-            | [assertoor_snapshot_linux_amd64.tar.gz](https://github.com/noku-team/assertoor/releases/download/snapshot/assertoor_snapshot_linux_amd64.tar.gz) | assertoor executables for linux/amd64 |
-            | [assertoor_snapshot_linux_arm64.tar.gz](https://github.com/noku-team/assertoor/releases/download/snapshot/assertoor_snapshot_linux_arm64.tar.gz) | assertoor executables for linux/arm64 |
-            | [assertoor_snapshot_darwin_amd64.tar.gz](https://github.com/noku-team/assertoor/releases/download/snapshot/assertoor_snapshot_darwin_amd64.tar.gz) | assertoor executable for macos/amd64 |
-            | [assertoor_snapshot_darwin_arm64.tar.gz](https://github.com/noku-team/assertoor/releases/download/snapshot/assertoor_snapshot_darwin_arm64.tar.gz) | assertoor executable for macos/arm64 |
-      env:
-        GITHUB_TOKEN: ${{ github.token }}
-
-    # generate & upload release artifacts
-    - name: "Generate release package: assertoor_snapshot_windows_amd64.zip"
-      run: |
-        cd assertoor_windows_amd64
-        zip -r -q ../assertoor_snapshot_windows_amd64.zip .
-    - name: "Upload snapshot release artifact: assertoor_snapshot_windows_amd64.zip"
-      uses: actions/upload-release-asset@e8f9f06c4b078e705bd2ea027f0926603fc9b4d5 # v1.0.2
-      with:
-        upload_url: ${{ steps.create_release.outputs.upload_url }}
-        asset_path: ./assertoor_snapshot_windows_amd64.zip
-        asset_name: assertoor_snapshot_windows_amd64.zip
-        asset_content_type: application/octet-stream
-      env:
-        GITHUB_TOKEN: ${{ github.token }}
-    
-    - name: "Generate release package: assertoor_snapshot_linux_amd64.tar.gz"
-      run: |
-        cd assertoor_linux_amd64
-        tar -czf ../assertoor_snapshot_linux_amd64.tar.gz .
-    - name: "Upload snapshot release artifact: assertoor_snapshot_linux_amd64.tar.gz"
-      uses: actions/upload-release-asset@e8f9f06c4b078e705bd2ea027f0926603fc9b4d5 # v1.0.2
-      with:
-        upload_url: ${{ steps.create_release.outputs.upload_url }}
-        asset_path: ./assertoor_snapshot_linux_amd64.tar.gz
-        asset_name: assertoor_snapshot_linux_amd64.tar.gz
-        asset_content_type: application/octet-stream
-      env:
-        GITHUB_TOKEN: ${{ github.token }}
-    
-    - name: "Generate release package: assertoor_snapshot_linux_arm64.tar.gz"
-      run: |
-        cd assertoor_linux_arm64
-        tar -czf ../assertoor_snapshot_linux_arm64.tar.gz .
-    - name: "Upload snapshot release artifact: assertoor_snapshot_linux_arm64.tar.gz"
-      uses: actions/upload-release-asset@e8f9f06c4b078e705bd2ea027f0926603fc9b4d5 # v1.0.2
-      with:
-        upload_url: ${{ steps.create_release.outputs.upload_url }}
-        asset_path: ./assertoor_snapshot_linux_arm64.tar.gz
-        asset_name: assertoor_snapshot_linux_arm64.tar.gz
-        asset_content_type: application/octet-stream
-      env:
-        GITHUB_TOKEN: ${{ github.token }}
-    
-    - name: "Generate release package: assertoor_snapshot_darwin_amd64.tar.gz"
-      run: |
-        cd assertoor_darwin_amd64
-        tar -czf ../assertoor_snapshot_darwin_amd64.tar.gz .
-    - name: "Upload snapshot release artifact: assertoor_snapshot_darwin_amd64.tar.gz"
-      uses: actions/upload-release-asset@e8f9f06c4b078e705bd2ea027f0926603fc9b4d5 # v1.0.2
-      with:
-        upload_url: ${{ steps.create_release.outputs.upload_url }}
-        asset_path: ./assertoor_snapshot_darwin_amd64.tar.gz
-        asset_name: assertoor_snapshot_darwin_amd64.tar.gz
-        asset_content_type: application/octet-stream
-      env:
-        GITHUB_TOKEN: ${{ github.token }}
-
-    - name: "Generate release package: assertoor_snapshot_darwin_arm64.tar.gz"
-      run: |
-        cd assertoor_darwin_arm64
-        tar -czf ../assertoor_snapshot_darwin_arm64.tar.gz .
-    - name: "Upload snapshot release artifact: assertoor_snapshot_darwin_arm64.tar.gz"
-      uses: actions/upload-release-asset@e8f9f06c4b078e705bd2ea027f0926603fc9b4d5 # v1.0.2
-      with:
-        upload_url: ${{ steps.create_release.outputs.upload_url }}
-        asset_path: ./assertoor_snapshot_darwin_arm64.tar.gz
-        asset_name: assertoor_snapshot_darwin_arm64.tar.gz
-        asset_content_type: application/octet-stream
-      env:
-        GITHUB_TOKEN: ${{ github.token }}+      - name: Create snapshot release
+        uses: actions/create-release@0cb9c9b65d5d1901c1f53e5e66eaf4afd303e70e # v1.1.4
+        id: create_release
+        with:
+          draft: false
+          prerelease: true
+          release_name: "Dev Snapshot"
+          tag_name: "snapshot"
+          body: |
+            ## Latest automatically built executables. (Unstable development snapshot)
+            Built from master branch (commit: ${{ github.sha }})
+
+              Please read the [wiki](https://github.com/ethpandaops/assertoor/wiki) for setup / configuration instructions.
+
+              ### Release Artifacts
+              | Release File  | Description |
+              | ------------- | ------------- |
+              | [assertoor_snapshot_windows_amd64.zip](https://github.com/ethpandaops/assertoor/releases/download/snapshot/assertoor_snapshot_windows_amd64.zip) | assertoor executables for windows/amd64 |
+              | [assertoor_snapshot_linux_amd64.tar.gz](https://github.com/ethpandaops/assertoor/releases/download/snapshot/assertoor_snapshot_linux_amd64.tar.gz) | assertoor executables for linux/amd64 |
+              | [assertoor_snapshot_linux_arm64.tar.gz](https://github.com/ethpandaops/assertoor/releases/download/snapshot/assertoor_snapshot_linux_arm64.tar.gz) | assertoor executables for linux/arm64 |
+              | [assertoor_snapshot_darwin_amd64.tar.gz](https://github.com/ethpandaops/assertoor/releases/download/snapshot/assertoor_snapshot_darwin_amd64.tar.gz) | assertoor executable for macos/amd64 |
+              | [assertoor_snapshot_darwin_arm64.tar.gz](https://github.com/ethpandaops/assertoor/releases/download/snapshot/assertoor_snapshot_darwin_arm64.tar.gz) | assertoor executable for macos/arm64 |
+        env:
+          GITHUB_TOKEN: ${{ github.token }}
+
+      # generate & upload release artifacts
+      - name: "Generate release package: assertoor_snapshot_windows_amd64.zip"
+        run: |
+          cd assertoor_windows_amd64
+          zip -r -q ../assertoor_snapshot_windows_amd64.zip .
+      - name: "Upload snapshot release artifact: assertoor_snapshot_windows_amd64.zip"
+        uses: actions/upload-release-asset@e8f9f06c4b078e705bd2ea027f0926603fc9b4d5 # v1.0.2
+        with:
+          upload_url: ${{ steps.create_release.outputs.upload_url }}
+          asset_path: ./assertoor_snapshot_windows_amd64.zip
+          asset_name: assertoor_snapshot_windows_amd64.zip
+          asset_content_type: application/octet-stream
+        env:
+          GITHUB_TOKEN: ${{ github.token }}
+
+      - name: "Generate release package: assertoor_snapshot_linux_amd64.tar.gz"
+        run: |
+          cd assertoor_linux_amd64
+          tar -czf ../assertoor_snapshot_linux_amd64.tar.gz .
+      - name: "Upload snapshot release artifact: assertoor_snapshot_linux_amd64.tar.gz"
+        uses: actions/upload-release-asset@e8f9f06c4b078e705bd2ea027f0926603fc9b4d5 # v1.0.2
+        with:
+          upload_url: ${{ steps.create_release.outputs.upload_url }}
+          asset_path: ./assertoor_snapshot_linux_amd64.tar.gz
+          asset_name: assertoor_snapshot_linux_amd64.tar.gz
+          asset_content_type: application/octet-stream
+        env:
+          GITHUB_TOKEN: ${{ github.token }}
+
+      - name: "Generate release package: assertoor_snapshot_linux_arm64.tar.gz"
+        run: |
+          cd assertoor_linux_arm64
+          tar -czf ../assertoor_snapshot_linux_arm64.tar.gz .
+      - name: "Upload snapshot release artifact: assertoor_snapshot_linux_arm64.tar.gz"
+        uses: actions/upload-release-asset@e8f9f06c4b078e705bd2ea027f0926603fc9b4d5 # v1.0.2
+        with:
+          upload_url: ${{ steps.create_release.outputs.upload_url }}
+          asset_path: ./assertoor_snapshot_linux_arm64.tar.gz
+          asset_name: assertoor_snapshot_linux_arm64.tar.gz
+          asset_content_type: application/octet-stream
+        env:
+          GITHUB_TOKEN: ${{ github.token }}
+
+      - name: "Generate release package: assertoor_snapshot_darwin_amd64.tar.gz"
+        run: |
+          cd assertoor_darwin_amd64
+          tar -czf ../assertoor_snapshot_darwin_amd64.tar.gz .
+      - name: "Upload snapshot release artifact: assertoor_snapshot_darwin_amd64.tar.gz"
+        uses: actions/upload-release-asset@e8f9f06c4b078e705bd2ea027f0926603fc9b4d5 # v1.0.2
+        with:
+          upload_url: ${{ steps.create_release.outputs.upload_url }}
+          asset_path: ./assertoor_snapshot_darwin_amd64.tar.gz
+          asset_name: assertoor_snapshot_darwin_amd64.tar.gz
+          asset_content_type: application/octet-stream
+        env:
+          GITHUB_TOKEN: ${{ github.token }}
+
+      - name: "Generate release package: assertoor_snapshot_darwin_arm64.tar.gz"
+        run: |
+          cd assertoor_darwin_arm64
+          tar -czf ../assertoor_snapshot_darwin_arm64.tar.gz .
+      - name: "Upload snapshot release artifact: assertoor_snapshot_darwin_arm64.tar.gz"
+        uses: actions/upload-release-asset@e8f9f06c4b078e705bd2ea027f0926603fc9b4d5 # v1.0.2
+        with:
+          upload_url: ${{ steps.create_release.outputs.upload_url }}
+          asset_path: ./assertoor_snapshot_darwin_arm64.tar.gz
+          asset_name: assertoor_snapshot_darwin_arm64.tar.gz
+          asset_content_type: application/octet-stream
+        env:
+          GITHUB_TOKEN: ${{ github.token }}