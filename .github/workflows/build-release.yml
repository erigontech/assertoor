--- conflicted
+++ resolved
@@ -30,84 +30,6 @@
     needs: [build_binaries]
     runs-on: ubuntu-latest
     steps:
-<<<<<<< HEAD
-      - uses: actions/checkout@v4
-        with:
-          fetch-depth: 100
-          ref: ${{ github.sha }}
-      - name: "Generate release changelog"
-        id: changelog
-        run: |
-          git fetch --tags
-          prev_tag=$(git tag --sort=-version:refname | grep -e "^v[0-9.]*$" | head -n 1)
-          echo "previous release: $prev_tag"
-          if [ "$prev_tag" ]; then
-            changelog=$(git log --oneline --no-decorate $prev_tag..HEAD)
-          else
-            changelog=$(git log --oneline --no-decorate)
-          fi
-          echo "changelog<<EOF" >> $GITHUB_OUTPUT
-          echo " - ${changelog//$'\n'/$'\n' - }" >> $GITHUB_OUTPUT
-          echo "EOF" >> $GITHUB_OUTPUT
-
-      # download build artifacts
-      - name: "Download build artifacts"
-        uses: actions/download-artifact@v4
-
-      # create draft release
-      - name: Create latest release
-        uses: actions/create-release@v1
-        id: create_release
-        with:
-          draft: true
-          prerelease: false
-          release_name: "v${{ inputs.version }}"
-          tag_name: "v${{ inputs.version }}"
-          body: |
-            ### Changes
-            ${{ steps.changelog.outputs.changelog }}
-
-            ### Release Artifacts
-            Please read through the [wiki](https://github.com/noku-team/assertoor/wiki) for setup & configuration instructions.
-            | Release File  | Description |
-            | ------------- | ------------- |
-            | [assertoor_${{ inputs.version }}_windows_amd64.zip](https://github.com/noku-team/assertoor/releases/download/v${{ inputs.version }}/assertoor_${{ inputs.version }}_windows_amd64.zip) | assertoor executables for windows/amd64 |
-            | [assertoor_${{ inputs.version }}_linux_amd64.tar.gz](https://github.com/noku-team/assertoor/releases/download/v${{ inputs.version }}/assertoor_${{ inputs.version }}_linux_amd64.tar.gz) | assertoor executables for linux/amd64 |
-            | [assertoor_${{ inputs.version }}_linux_arm64.tar.gz](https://github.com/noku-team/assertoor/releases/download/v${{ inputs.version }}/assertoor_${{ inputs.version }}_linux_arm64.tar.gz) | assertoor executables for linux/arm64 |
-            | [assertoor_${{ inputs.version }}_darwin_amd64.tar.gz](https://github.com/noku-team/assertoor/releases/download/v${{ inputs.version }}/assertoor_${{ inputs.version }}_darwin_amd64.tar.gz) | assertoor executable for macos/amd64 |
-            | [assertoor_${{ inputs.version }}_darwin_arm64.tar.gz](https://github.com/noku-team/assertoor/releases/download/v${{ inputs.version }}/assertoor_${{ inputs.version }}_darwin_arm64.tar.gz) | assertoor executable for macos/arm64 |
-        env:
-          GITHUB_TOKEN: ${{ github.token }}
-
-      # generate & upload release artifacts
-      - name: "Generate release package: assertoor_${{ inputs.version }}_windows_amd64.zip"
-        run: |
-          cd assertoor_windows_amd64
-          zip -r -q ../assertoor_${{ inputs.version }}_windows_amd64.zip .
-      - name: "Upload release artifact: assertoor_${{ inputs.version }}_windows_amd64.zip"
-        uses: actions/upload-release-asset@v1
-        with:
-          upload_url: ${{ steps.create_release.outputs.upload_url }}
-          asset_path: ./assertoor_${{ inputs.version }}_windows_amd64.zip
-          asset_name: assertoor_${{ inputs.version }}_windows_amd64.zip
-          asset_content_type: application/octet-stream
-        env:
-          GITHUB_TOKEN: ${{ github.token }}
-
-      - name: "Generate release package: assertoor_${{ inputs.version }}_linux_amd64.tar.gz"
-        run: |
-          cd assertoor_linux_amd64
-          tar -czf ../assertoor_${{ inputs.version }}_linux_amd64.tar.gz .
-      - name: "Upload release artifact: assertoor_${{ inputs.version }}_linux_amd64.tar.gz"
-        uses: actions/upload-release-asset@v1
-        with:
-          upload_url: ${{ steps.create_release.outputs.upload_url }}
-          asset_path: ./assertoor_${{ inputs.version }}_linux_amd64.tar.gz
-          asset_name: assertoor_${{ inputs.version }}_linux_amd64.tar.gz
-          asset_content_type: application/octet-stream
-        env:
-          GITHUB_TOKEN: ${{ github.token }}
-=======
     - uses: actions/checkout@11bd71901bbe5b1630ceea73d27597364c9af683 # v4
       with:
         fetch-depth: 100
@@ -143,51 +65,19 @@
         body: |
           ### Changes
           ${{ steps.changelog.outputs.changelog }}
->>>>>>> 8035338d
 
-      - name: "Generate release package: assertoor_${{ inputs.version }}_linux_arm64.tar.gz"
-        run: |
-          cd assertoor_linux_arm64
-          tar -czf ../assertoor_${{ inputs.version }}_linux_arm64.tar.gz .
-      - name: "Upload release artifact: assertoor_${{ inputs.version }}_linux_arm64.tar.gz"
-        uses: actions/upload-release-asset@v1
-        with:
-          upload_url: ${{ steps.create_release.outputs.upload_url }}
-          asset_path: ./assertoor_${{ inputs.version }}_linux_arm64.tar.gz
-          asset_name: assertoor_${{ inputs.version }}_linux_arm64.tar.gz
-          asset_content_type: application/octet-stream
-        env:
-          GITHUB_TOKEN: ${{ github.token }}
+            ### Release Artifacts
+            Please read through the [wiki](https://github.com/noku-team/assertoor/wiki) for setup & configuration instructions.
+            | Release File  | Description |
+            | ------------- | ------------- |
+            | [assertoor_${{ inputs.version }}_windows_amd64.zip](https://github.com/noku-team/assertoor/releases/download/v${{ inputs.version }}/assertoor_${{ inputs.version }}_windows_amd64.zip) | assertoor executables for windows/amd64 |
+            | [assertoor_${{ inputs.version }}_linux_amd64.tar.gz](https://github.com/noku-team/assertoor/releases/download/v${{ inputs.version }}/assertoor_${{ inputs.version }}_linux_amd64.tar.gz) | assertoor executables for linux/amd64 |
+            | [assertoor_${{ inputs.version }}_linux_arm64.tar.gz](https://github.com/noku-team/assertoor/releases/download/v${{ inputs.version }}/assertoor_${{ inputs.version }}_linux_arm64.tar.gz) | assertoor executables for linux/arm64 |
+            | [assertoor_${{ inputs.version }}_darwin_amd64.tar.gz](https://github.com/noku-team/assertoor/releases/download/v${{ inputs.version }}/assertoor_${{ inputs.version }}_darwin_amd64.tar.gz) | assertoor executable for macos/amd64 |
+            | [assertoor_${{ inputs.version }}_darwin_arm64.tar.gz](https://github.com/noku-team/assertoor/releases/download/v${{ inputs.version }}/assertoor_${{ inputs.version }}_darwin_arm64.tar.gz) | assertoor executable for macos/arm64 |
+      env:
+        GITHUB_TOKEN: ${{ github.token }}
 
-<<<<<<< HEAD
-      - name: "Generate release package: assertoor_${{ inputs.version }}_darwin_amd64.tar.gz"
-        run: |
-          cd assertoor_darwin_amd64
-          tar -czf ../assertoor_${{ inputs.version }}_darwin_amd64.tar.gz .
-      - name: "Upload release artifact: assertoor_${{ inputs.version }}_darwin_amd64.tar.gz"
-        uses: actions/upload-release-asset@v1
-        with:
-          upload_url: ${{ steps.create_release.outputs.upload_url }}
-          asset_path: ./assertoor_${{ inputs.version }}_darwin_amd64.tar.gz
-          asset_name: assertoor_${{ inputs.version }}_darwin_amd64.tar.gz
-          asset_content_type: application/octet-stream
-        env:
-          GITHUB_TOKEN: ${{ github.token }}
-
-      - name: "Generate release package: assertoor_${{ inputs.version }}_darwin_arm64.tar.gz"
-        run: |
-          cd assertoor_darwin_arm64
-          tar -czf ../assertoor_${{ inputs.version }}_darwin_arm64.tar.gz .
-      - name: "Upload release artifact: assertoor_${{ inputs.version }}_darwin_arm64.tar.gz"
-        uses: actions/upload-release-asset@v1
-        with:
-          upload_url: ${{ steps.create_release.outputs.upload_url }}
-          asset_path: ./assertoor_${{ inputs.version }}_darwin_arm64.tar.gz
-          asset_name: assertoor_${{ inputs.version }}_darwin_arm64.tar.gz
-          asset_content_type: application/octet-stream
-        env:
-          GITHUB_TOKEN: ${{ github.token }}
-=======
     # generate & upload release artifacts
     - name: "Generate release package: assertoor_${{ inputs.version }}_windows_amd64.zip"
       run: |
@@ -257,5 +147,4 @@
         asset_name: assertoor_${{ inputs.version }}_darwin_arm64.tar.gz
         asset_content_type: application/octet-stream
       env:
-        GITHUB_TOKEN: ${{ github.token }}
->>>>>>> 8035338d
+        GITHUB_TOKEN: ${{ github.token }}