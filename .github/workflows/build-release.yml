--- conflicted
+++ resolved
@@ -49,9 +49,9 @@
           echo " - ${changelog//$'\n'/$'\n' - }" >> $GITHUB_OUTPUT
           echo "EOF" >> $GITHUB_OUTPUT
 
-      # download build artifacts
-      - name: "Download build artifacts"
-        uses: actions/download-artifact@95815c38cf2ff2164869cbab79da8d1f422bc89e # v4.2.1
+    # download build artifacts
+    - name: "Download build artifacts"
+      uses: actions/download-artifact@d3f86a106a0bac45b974a628896c90dbdf5c8093 # v4.3.0
 
       # create draft release
       - name: Create latest release
@@ -78,7 +78,6 @@
         env:
           GITHUB_TOKEN: ${{ github.token }}
 
-<<<<<<< HEAD
       # generate & upload release artifacts
       - name: "Generate release package: assertoor_${{ inputs.version }}_windows_amd64.zip"
         run: |
@@ -93,11 +92,6 @@
           asset_content_type: application/octet-stream
         env:
           GITHUB_TOKEN: ${{ github.token }}
-=======
-    # download build artifacts
-    - name: "Download build artifacts"
-      uses: actions/download-artifact@d3f86a106a0bac45b974a628896c90dbdf5c8093 # v4.3.0
->>>>>>> ecc8b565
 
       - name: "Generate release package: assertoor_${{ inputs.version }}_linux_amd64.tar.gz"
         run: |
